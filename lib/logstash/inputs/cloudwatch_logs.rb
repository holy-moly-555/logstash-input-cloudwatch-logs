--- conflicted
+++ resolved
@@ -38,7 +38,7 @@
   # Value is in seconds.
   config :interval, :validate => :number, :default => 60
 
-  # Decide of log_group is a prefix or an absolute name
+  # Decide if log_group is a prefix or an absolute name
   config :log_group_prefix, :validate => :boolean, :default => false
 
 
@@ -120,17 +120,10 @@
   def process_log(queue, log, stream)
 
     @codec.decode(log.message.to_str) do |event|
-<<<<<<< HEAD
       event.set("@timestamp", parse_time(log.timestamp))
-      event.set("[cloudwatch][ingestion_time]", parse_time(log.ingestion_time))
-      event.set("[cloudwatch][log_group]", @log_group)
-      event.set("[cloudwatch][log_stream]", stream.log_stream_name)
-=======
-      event[LogStash::Event::TIMESTAMP] = parse_time(log.timestamp)
       event["[cloudwatch][ingestion_time]"] = parse_time(log.ingestion_time)
       event["[cloudwatch][log_group]"] = stream.arn.split(/:/)[6]
       event["[cloudwatch][log_stream]"] = stream.log_stream_name
->>>>>>> e3e98288
       decorate(event)
 
       queue << event
